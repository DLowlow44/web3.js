/*
    This file is part of web3.js.

    web3.js is free software: you can redistribute it and/or modify
    it under the terms of the GNU Lesser General Public License as published by
    the Free Software Foundation, either version 3 of the License, or
    (at your option) any later version.

    web3.js is distributed in the hope that it will be useful,
    but WITHOUT ANY WARRANTY; without even the implied warranty of
    MERCHANTABILITY or FITNESS FOR A PARTICULAR PURPOSE.  See the
    GNU Lesser General Public License for more details.

    You should have received a copy of the GNU Lesser General Public License
    along with web3.js.  If not, see <http://www.gnu.org/licenses/>.
*/
/**
 * @file ContractModuleFactory.js
 * @author Samuel Furter <samuel@ethereum.org>
 * @date 2018
 */

import AbiModel from '../models/AbiModel';
import AbiItemModel from '../models/AbiItemModel';
import MethodEncoder from '../encoders/MethodEncoder';
import EventFilterEncoder from '../encoders/EventFilterEncoder';
import AllEventsFilterEncoder from '../encoders/AllEventsFilterEncoder';
import EventLogDecoder from '../decoders/EventLogDecoder';
import AllEventsLogDecoder from '../decoders/AllEventsLogDecoder';
import AbiMapper from '../mappers/AbiMapper';
import MethodOptionsMapper from '../mappers/MethodOptionsMapper';
import EventOptionsMapper from '../mappers/EventOptionsMapper';
import AllEventsOptionsMapper from '../mappers/AllEventsOptionsMapper';
import MethodsProxy from '../proxies/MethodsProxy';
import EventSubscriptionsProxy from '../proxies/EventSubscriptionsProxy';
import MethodOptionsValidator from '../validators/MethodOptionsValidator';
import MethodFactory from '../factories/MethodFactory';
import EventSubscriptionFactory from '../factories/EventSubscriptionFactory';
import AbstractContract from '../AbstractContract';

export default class ContractModuleFactory {
    /**
     * @param {Utils} utils
     * @param {Object} formatters
     * @param {AbiCoder} abiCoder
     *
     * @constructor
     */
    constructor(utils, formatters, abiCoder) {
        this.utils = utils;
        this.formatters = formatters;
        this.abiCoder = abiCoder;
    }

    /**
     * Returns an object of type AbstractContract
     *
     * @method createContract
     *
<<<<<<< HEAD
     * @param {EthereumProvider|HttpProvider|WebsocketProvider|IpcProvider|String} provider
=======
     * @param {Web3EthereumProvider|HttpProvider|WebsocketProvider|IpcProvider|String} provider
     * @param {ProvidersModuleFactory} providersModuleFactory
>>>>>>> a0195305
     * @param {Accounts} accounts
     * @param {Array} abi
     * @param {String} address
     * @param {Object} options
     *
     * @returns {AbstractContract}
     */
    createContract(provider, accounts, abi, address, options) {
        return new AbstractContract(
            provider,
            this,
            accounts,
            this.abiCoder,
            this.utils,
            this.formatters,
            abi,
            address,
            options
        );
    }

    /**
     * Returns an object of type AbiModel
     *
     * @method createAbiModel
     *
     * @param {Object} mappedAbi
     *
     * @returns {AbiModel}
     */
    createAbiModel(mappedAbi) {
        return new AbiModel(mappedAbi);
    }

    /**
     * Returns an object of type AbiItemModel
     *
     * @method createAbiItemModel
     *
     * @param {Object} abiItem
     *
     * @returns {AbiItemModel}
     */
    createAbiItemModel(abiItem) {
        return new AbiItemModel(abiItem);
    }

    /**
     * Returns an object of type MethodEncoder
     *
     * @method createMethodEncoder
     *
     * @returns {MethodEncoder}
     */
    createMethodEncoder() {
        return new MethodEncoder(this.abiCoder);
    }

    /**
     * Returns an object of type EventFilterEncoder
     *
     * @method createEventFilterEncoder
     *
     * @returns {EventFilterEncoder}
     */
    createEventFilterEncoder() {
        return new EventFilterEncoder(this.abiCoder);
    }

    /**
     * Returns an object of type AllEventsFilterEncoder
     *
     * @method createAllEventsFilterEncoder
     *
     * @returns {AllEventsFilterEncoder}
     */
    createAllEventsFilterEncoder() {
        return new AllEventsFilterEncoder(this.abiCoder);
    }

    /**
     * Returns an object oftype AbiMapper
     *
     * @method createAbiMapper
     *
     * @returns {AbiMapper}
     */
    createAbiMapper() {
        return new AbiMapper(this, this.abiCoder, this.utils);
    }

    /**
     * Returns an object of type EventLogDecoder
     *
     * @method createEventLogDecoder
     *
     * @returns {EventLogDecoder}
     */
    createEventLogDecoder() {
        return new EventLogDecoder(this.abiCoder);
    }

    /**
     * Returns an object of type AllEventsLogDecoder
     *
     * @method createAllEventsLogDecoder
     *
     * @returns {AllEventsLogDecoder}
     */
    createAllEventsLogDecoder() {
        return new AllEventsLogDecoder(this.abiCoder);
    }

    /**
     * Returns an object of type MethodOptionsValidator
     *
     * @method createMethodOptionsValidator
     *
     * @returns {MethodOptionsValidator}
     */
    createMethodOptionsValidator() {
        return new MethodOptionsValidator(this.utils);
    }

    /**
     * Returns an object of type MethodOptionsMapper
     *
     * @method createMethodOptionsMapper
     *
     * @returns {MethodOptionsMapper}
     */
    createMethodOptionsMapper() {
        return new MethodOptionsMapper(this.utils, this.formatters);
    }

    /**
     * Returns an object of type EventOptionsMapper
     *
     * @method createEventOptionsMapper
     *
     * @returns {EventOptionsMapper}
     */
    createEventOptionsMapper() {
        return new EventOptionsMapper(this.formatters, this.createEventFilterEncoder());
    }

    /**
     * Returns an object of type AllEventsOptionsMapper
     *
     * @method createAllEventsOptionsMapper
     *
     * @returns {AllEventsOptionsMapper}
     */
    createAllEventsOptionsMapper() {
        return new AllEventsOptionsMapper(this.formatters, this.createAllEventsFilterEncoder());
    }

    /**
     * Returns an object of type MethodFactory
     *
     * @method createMethodFactory
     *
     * @returns {MethodFactory}
     */
    createMethodFactory() {
        return new MethodFactory(this.utils, this.formatters, this, this.abiCoder);
    }

    /**
     * Returns an object of type MethodsProxy
     *
     * @method createMethodsProxy
     *
     * @param {AbstractContract} contract
     *
     * @returns {MethodsProxy}
     */
    createMethodsProxy(contract) {
        return new MethodsProxy(
            contract,
            this.createMethodFactory(),
            this.createMethodEncoder(),
            this.createMethodOptionsValidator(),
            this.createMethodOptionsMapper()
        );
    }

    /**
     * Returns an object of type EventSubscriptionsProxy
     *
     * @method createEventSubscriptionsProxy
     *
     * @param {AbstractContract} contract
     *
     * @returns {EventSubscriptionsProxy}
     */
    createEventSubscriptionsProxy(contract) {
        return new EventSubscriptionsProxy(
            contract,
            this.createEventSubscriptionFactory(),
            this.createEventOptionsMapper(),
            this.createEventLogDecoder(),
            this.createAllEventsLogDecoder(),
            this.createAllEventsOptionsMapper()
        );
    }

    /**
     * Returns an object of type EventSubscriptionFactory
     *
     * @method createEventSubscriptionFactory
     *
     * @returns {EventSubscriptionFactory}
     */
    createEventSubscriptionFactory() {
        return new EventSubscriptionFactory(this.utils, this.formatters);
    }
}<|MERGE_RESOLUTION|>--- conflicted
+++ resolved
@@ -57,12 +57,7 @@
      *
      * @method createContract
      *
-<<<<<<< HEAD
-     * @param {EthereumProvider|HttpProvider|WebsocketProvider|IpcProvider|String} provider
-=======
      * @param {Web3EthereumProvider|HttpProvider|WebsocketProvider|IpcProvider|String} provider
-     * @param {ProvidersModuleFactory} providersModuleFactory
->>>>>>> a0195305
      * @param {Accounts} accounts
      * @param {Array} abi
      * @param {String} address
