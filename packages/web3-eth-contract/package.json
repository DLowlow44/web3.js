{
    "name": "web3-eth-contract",
    "version": "1.6.1-rc.0",
    "description": "Web3 module to interact with Ethereum smart contracts.",
    "repository": "https://github.com/ethereum/web3.js/tree/1.x/packages/web3-eth-contract",
    "license": "LGPL-3.0",
    "engines": {
        "node": ">=8.0.0"
    },
    "types": "types/index.d.ts",
    "scripts": {
        "compile": "tsc -b tsconfig.json",
        "dtslint": "dtslint --localTs ../../node_modules/typescript/lib types"
    },
    "main": "lib/index.js",
    "dependencies": {
<<<<<<< HEAD
        "@types/bn.js": "^4.11.6",
=======
        "@types/bn.js": "^4.11.5",
>>>>>>> 7682f1ad
        "web3-core": "1.6.1-rc.0",
        "web3-core-helpers": "1.6.1-rc.0",
        "web3-core-method": "1.6.1-rc.0",
        "web3-core-promievent": "1.6.1-rc.0",
        "web3-core-subscriptions": "1.6.1-rc.0",
        "web3-eth-abi": "1.6.1-rc.0",
        "web3-utils": "1.6.1-rc.0"
    },
    "devDependencies": {
        "dtslint": "^3.4.1",
        "typescript": "^3.9.5"
    }
}<|MERGE_RESOLUTION|>--- conflicted
+++ resolved
@@ -14,11 +14,7 @@
     },
     "main": "lib/index.js",
     "dependencies": {
-<<<<<<< HEAD
-        "@types/bn.js": "^4.11.6",
-=======
         "@types/bn.js": "^4.11.5",
->>>>>>> 7682f1ad
         "web3-core": "1.6.1-rc.0",
         "web3-core-helpers": "1.6.1-rc.0",
         "web3-core-method": "1.6.1-rc.0",
