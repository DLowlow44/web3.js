/*
    This file is part of web3.js.

    web3.js is free software: you can redistribute it and/or modify
    it under the terms of the GNU Lesser General Public License as published by
    the Free Software Foundation, either version 3 of the License, or
    (at your option) any later version.

    web3.js is distributed in the hope that it will be useful,
    but WITHOUT ANY WARRANTY; without even the implied warranty of
    MERCHANTABILITY or FITNESS FOR A PARTICULAR PURPOSE.  See the
    GNU Lesser General Public License for more details.

    You should have received a copy of the GNU Lesser General Public License
    along with web3.js.  If not, see <http://www.gnu.org/licenses/>.
*/
/**
 * @file Accounts.js
 * @author Samuel Furter <samuel@ethereum.org>, Fabian Vogelsteller <fabian@ethereum.org>
 * @date 2017
 */

import isFunction from 'lodash/isFunction';
import isObject from 'lodash/isObject';
import isBoolean from 'lodash/isBoolean';
import isString from 'lodash/isString';
import Hash from 'eth-lib/lib/hash';
import RLP from 'eth-lib/lib/rlp';
import Bytes from 'eth-lib/lib/bytes';
import {encodeSignature, recover} from 'eth-lib/lib/account'; // TODO: Remove this dependency
import {hexToBytes, isHexStrict, randomHex} from 'web3-utils'; // TODO: Use the VO's of a web3-types module.
import {AbstractWeb3Module} from 'web3-core';
import Account from './models/Account';

// TODO: Rename Accounts module to Wallet and move the Wallet class to the eth module.
export default class Accounts extends AbstractWeb3Module {
    /**
<<<<<<< HEAD
     * @param {EthereumProvider|HttpProvider|WebsocketProvider|IpcProvider|String} provider
=======
     * @param {Web3EthereumProvider|HttpProvider|WebsocketProvider|IpcProvider|String} provider
     * @param {ProvidersModuleFactory} providersModuleFactory
>>>>>>> a0195305
     * @param {Object} formatters
     * @param {ChainIdMethod} chainIdMethod
     * @param {GetGasPriceMethod} getGasPriceMethod
     * @param {GetTransactionCountMethod} getTransactionCountMethod
     * @param {Object} options
     *
     * @constructor
     */
    constructor(provider, formatters, chainIdMethod, getGasPriceMethod, getTransactionCountMethod, options) {
        super(provider, options);

        this.transactionSigner = options.transactionSigner;
        this.formatters = formatters;
        this.chainIdMethod = chainIdMethod;
        this.getGasPriceMethod = getGasPriceMethod;
        this.getTransactionCountMethod = getTransactionCountMethod;
        this.defaultKeyName = 'web3js_wallet';
        this.accounts = {};
        this.accountsIndex = 0;
        this.wallet = this.createWalletProxy();

        return new Proxy(this, {
            get: (target, name) => {
                return target[name];
            }
        });
    }

    /**
     * This is for compatibility reasons and will be removed later when it got added to the eth-module
     *
     * @method createWalletProxy
     *
     * @returns {Accounts}
     */
    createWalletProxy() {
        return new Proxy(this, {
            get: (target, name) => {
                switch (name) {
                    case 'create':
                        return target.addGeneratedAccountsToWallet;
                    case 'encrypt':
                        return target.encryptWallet;
                    case 'decrypt':
                        return target.decryptWallet;
                    case 'clear':
                        return target.clear;
                    default:
                        if (target.accounts[name]) {
                            return target.accounts[name];
                        }

                        return target[name];
                }
            }
        });
    }

    /**
     * Creates new accounts with a given entropy
     *
     * @method create
     *
     * @param {Number} numberOfAccounts
     * @param {String} entropy
     *
     * @returns {Wallet}
     */
    addGeneratedAccountsToWallet(numberOfAccounts, entropy) {
        const account = Account.from(entropy || randomHex(32), this);

        for (let i = 0; i < numberOfAccounts; ++i) {
            this.add(account);
        }

        return this;
    }

    /**
     * Adds a account to the wallet
     *
     * @method add
     *
     * @param {Account|String} account - A Account object or privateKey
     *
     * @returns {Account}
     */
    add(account) {
        if (isString(account)) {
            account = Account.fromPrivateKey(account, this);
        }

        if (!this[account.address]) {
            this.accounts[this.accountsIndex] = account;
            this.accounts[account.address] = account;
            this.accounts[account.address.toLowerCase()] = account;

            this.accountsIndex++;

            return account;
        }

        return this.accounts[account.address];
    }

    /**
     * Removes a account from the number by his address or index
     *
     * @method remove
     *
     * @param {String|Number} addressOrIndex
     *
     * @returns {Boolean}
     */
    remove(addressOrIndex) {
        let removed;

        if (this.accounts[addressOrIndex]) {
            Object.keys(this.accounts).forEach((key) => {
                if (this.accounts[key].address === addressOrIndex || key === addressOrIndex) {
                    delete this.accounts[key];

                    this.accountsIndex--;
                    removed = true;
                }
            });

            return !!removed;
        }

        return false;
    }

    /**
     * Clears the wallet
     *
     * @method clear
     *
     * @returns {Wallet}
     */
    clear() {
        this.accounts = {};
        this.accountsIndex = 0;

        return this;
    }

    /**
     * Encrypts all accounts
     *
     * @method encrypt
     *
     * @param {String} password
     * @param {Object} options
     *
     * @returns {any[]}
     */
    encryptWallet(password, options) {
        let encryptedAccounts = [];

        Object.keys(this.accounts).forEach((key) => {
            return encryptedAccounts.push(this.accounts[key].encrypt(password, options));
        });

        return encryptedAccounts;
    }

    /**
     * Decrypts all accounts
     *
     * @method decrypt
     *
     * @param {Wallet} encryptedWallet
     * @param {String} password
     *
     * @returns {Wallet}
     */
    decryptWallet(encryptedWallet, password) {
        encryptedWallet.forEach((keystore) => {
            const account = Account.fromV3Keystore(keystore, password, false, this);

            if (!account) {
                throw new Error("Couldn't decrypt accounts. Password wrong?");
            }

            this.add(account);
        });

        return this;
    }

    /**
     * Saves the current wallet in the localStorage of the browser
     *
     * @method save
     *
     * @param {String} password
     * @param {String} keyName
     *
     * @returns {boolean}
     */
    save(password, keyName) {
        if (typeof localStorage === 'undefined') {
            throw new TypeError('window.localStorage is undefined.');
        }

        try {
            localStorage.setItem(keyName || this.defaultKeyName, JSON.stringify(this.encryptWallet(password)));
        } catch (error) {
            // code 18 means trying to use local storage in a iframe
            // with third party cookies turned off
            // we still want to support using web3 in a iframe
            // as by default safari turn these off for all iframes
            // so mask the error
            if (error.code === 18) {
                return true;
            }

            // throw as normal if not
            throw new Error(error);
        }

        return true;
    }

    /**
     * Loads the stored wallet by his keyName from the localStorage of the browser
     *
     * @method load
     *
     * @param {String} password
     * @param {String} keyName
     *
     * @returns {Wallet}
     */
    load(password, keyName) {
        if (typeof localStorage === 'undefined') {
            throw new TypeError('window.localStorage is undefined.');
        }

        let keystore;
        try {
            keystore = localStorage.getItem(keyName || this.defaultKeyName);

            if (keystore) {
                keystore = JSON.parse(keystore).map((item) => Account.fromV3Keystore(item, password, false, this));
            }
        } catch (error) {
            // code 18 means trying to use local storage in a iframe
            // with third party cookies turned off
            // we still want to support using web3 in a iframe
            // as by default safari turn these off for all iframes
            // so mask the error
            if (error.code === 18) {
                keystore = this.defaultKeyName;
            } else {
                // throw as normal if not
                throw new Error(error);
            }
        }

        return this.decryptWallet(keystore || [], password);
    }

    /**
     * Creates an account with a given entropy
     *
     * @method create
     *
     * @param {String} entropy
     *
     * @returns {Account}
     */
    create(entropy) {
        return Account.from(entropy, this);
    }

    /**
     * Creates an Account object from a privateKey
     *
     * @method privateKeyToAccount
     *
     * @param {String} privateKey
     *
     * @returns {Account}
     */
    privateKeyToAccount(privateKey) {
        return Account.fromPrivateKey(privateKey, this);
    }

    /**
     * Hashes a given message
     *
     * @method hashMessage
     *
     * @param {String} data
     *
     * @returns {String}
     */
    hashMessage(data) {
        if (isHexStrict(data)) {
            data = hexToBytes(data);
        }

        const messageBuffer = Buffer.from(data);
        const preamble = `\u0019Ethereum Signed Message:\n${data.length}`;
        const preambleBuffer = Buffer.from(preamble);
        const ethMessage = Buffer.concat([preambleBuffer, messageBuffer]);

        return Hash.keccak256s(ethMessage);
    }

    /**
     * TODO: Add deprecation message and extend the signTransaction method in the eth module
     *
     * Signs a transaction object with the given privateKey
     *
     * @method signTransaction
     *
     * @param {Object} tx
     * @param {String} privateKey
     * @param {Function} callback
     *
     * @callback callback callback(error, result)
     * @returns {Promise<Object>}
     */
    async signTransaction(tx, privateKey, callback) {
        try {
            const account = Account.fromPrivateKey(privateKey, this);

            if (!tx.chainId) {
                tx.chainId = await this.chainIdMethod.execute(this);
            }

            if (!tx.gasPrice) {
                tx.gasPrice = await this.getGasPriceMethod.execute(this);
            }

            if (!tx.nonce) {
                this.getTransactionCountMethod.parameters = [account.address];

                tx.nonce = await this.getTransactionCountMethod.execute(this);
            }

            const signedTransaction = await this.transactionSigner.sign(tx, account.privateKey);

            if (isFunction(callback)) {
                callback(false, signedTransaction);
            }

            return signedTransaction;
        } catch (error) {
            if (isFunction(callback)) {
                callback(error, null);
            }

            throw error;
        }
    }

    /**
     * Recovers transaction
     *
     * @method recoverTransaction
     *
     * @param {String} rawTx
     *
     * @returns {String}
     */
    recoverTransaction(rawTx) {
        const values = RLP.decode(rawTx);
        const signature = encodeSignature(values.slice(6, 9));
        const recovery = Bytes.toNumber(values[6]);
        const extraData = recovery < 35 ? [] : [Bytes.fromNumber((recovery - 35) >> 1), '0x', '0x'];
        const signingData = values.slice(0, 6).concat(extraData);
        const signingDataHex = RLP.encode(signingData);

        return recover(Hash.keccak256(signingDataHex), signature);
    }

    /**
     * Signs a string with the given privateKey
     *
     * @method sign
     *
     * @param {String} data
     * @param {String} privateKey
     *
     * @returns {Object}
     */
    sign(data, privateKey) {
        if (isHexStrict(data)) {
            data = hexToBytes(data);
        }

        return Account.fromPrivateKey(privateKey, this).sign(data);
    }

    /**
     * Recovers the Ethereum address which was used to sign the given data.
     *
     * @method recover
     *
     * @param {String|Object} message
     * @param {String} signature
     * @param {Boolean} preFixed
     *
     * @returns {String}
     */
    recover(message, signature, preFixed) {
        const args = [].slice.apply(arguments);

        if (isObject(message)) {
            return this.recover(message.messageHash, encodeSignature([message.v, message.r, message.s]), true);
        }

        if (!preFixed) {
            message = this.hashMessage(message);
        }

        if (args.length >= 4) {
            preFixed = args.slice(-1)[0];
            preFixed = isBoolean(preFixed) ? preFixed : false;

            return this.recover(message, encodeSignature(args.slice(1, 4)), preFixed); // v, r, s
        }

        return recover(message, signature);
    }

    /**
     * Decrypts account
     *
     * Note: Taken from https://github.com/ethereumjs/ethereumjs-wallet
     *
     * @method decrypt
     *
     * @param {Object|String} v3Keystore
     * @param {String} password
     * @param {Boolean} nonStrict
     *
     * @returns {Account}
     */
    decrypt(v3Keystore, password, nonStrict) {
        return Account.fromV3Keystore(v3Keystore, password, nonStrict, this);
    }

    /**
     * Encrypts the account
     *
     * @method encrypt
     *
     * @param {String} privateKey
     * @param {String} password
     * @param {Object} options
     *
     * @returns {Object}
     */
    encrypt(privateKey, password, options) {
        return Account.fromPrivateKey(privateKey, this).toV3Keystore(password, options);
    }
}<|MERGE_RESOLUTION|>--- conflicted
+++ resolved
@@ -35,22 +35,18 @@
 // TODO: Rename Accounts module to Wallet and move the Wallet class to the eth module.
 export default class Accounts extends AbstractWeb3Module {
     /**
-<<<<<<< HEAD
-     * @param {EthereumProvider|HttpProvider|WebsocketProvider|IpcProvider|String} provider
-=======
      * @param {Web3EthereumProvider|HttpProvider|WebsocketProvider|IpcProvider|String} provider
-     * @param {ProvidersModuleFactory} providersModuleFactory
->>>>>>> a0195305
      * @param {Object} formatters
      * @param {ChainIdMethod} chainIdMethod
      * @param {GetGasPriceMethod} getGasPriceMethod
      * @param {GetTransactionCountMethod} getTransactionCountMethod
      * @param {Object} options
+     * @param {Net.Socket} net
      *
      * @constructor
      */
-    constructor(provider, formatters, chainIdMethod, getGasPriceMethod, getTransactionCountMethod, options) {
-        super(provider, options);
+    constructor(provider, formatters, chainIdMethod, getGasPriceMethod, getTransactionCountMethod, options, net) {
+        super(provider, options, null, net);
 
         this.transactionSigner = options.transactionSigner;
         this.formatters = formatters;
