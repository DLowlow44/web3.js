/*
    This file is part of web3.js.

    web3.js is free software: you can redistribute it and/or modify
    it under the terms of the GNU Lesser General Public License as published by
    the Free Software Foundation, either version 3 of the License, or
    (at your option) any later version.

    web3.js is distributed in the hope that it will be useful,
    but WITHOUT ANY WARRANTY; without even the implied warranty of
    MERCHANTABILITY or FITNESS FOR A PARTICULAR PURPOSE.  See the
    GNU Lesser General Public License for more details.

    You should have received a copy of the GNU Lesser General Public License
    along with web3.js.  If not, see <http://www.gnu.org/licenses/>.
*/
/**
 * @file index.js
 * @author Samuel Furter <samuel@ethereum.org>
 * @date 2018
 */

import * as Utils from 'web3-utils';
import {formatters} from 'web3-core-helpers';
import AccountsModule from './Accounts';
import {GetGasPriceMethod, ChainIdMethod, GetTransactionCountMethod} from 'web3-core-method';

/**
 * Returns the Accounts object
 *
<<<<<<< HEAD
 * @param {EthereumProvider|HttpProvider|WebsocketProvider|IpcProvider|String} provider
=======
 * @param {Web3EthereumProvider|HttpProvider|WebsocketProvider|IpcProvider|String} provider
>>>>>>> a0195305
 * @param {Object} options
 *
 * @returns {Accounts}
 * @constructor
 */
export const Accounts = (provider, options) => {
    return new AccountsModule(
        provider,
        formatters,
        new ChainIdMethod(Utils, formatters),
        new GetGasPriceMethod(Utils, formatters),
        new GetTransactionCountMethod(Utils, formatters),
        options
    );
};<|MERGE_RESOLUTION|>--- conflicted
+++ resolved
@@ -28,23 +28,21 @@
 /**
  * Returns the Accounts object
  *
-<<<<<<< HEAD
- * @param {EthereumProvider|HttpProvider|WebsocketProvider|IpcProvider|String} provider
-=======
  * @param {Web3EthereumProvider|HttpProvider|WebsocketProvider|IpcProvider|String} provider
->>>>>>> a0195305
  * @param {Object} options
+ * @param {Net.Socket} net
  *
  * @returns {Accounts}
  * @constructor
  */
-export const Accounts = (provider, options) => {
+export const Accounts = (provider, net, options) => {
     return new AccountsModule(
         provider,
         formatters,
         new ChainIdMethod(Utils, formatters),
         new GetGasPriceMethod(Utils, formatters),
         new GetTransactionCountMethod(Utils, formatters),
-        options
+        options,
+        net
     );
 };