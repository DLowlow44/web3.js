--- conflicted
+++ resolved
@@ -29,31 +29,6 @@
 	v: EncodingTypes;
 };
 
-<<<<<<< HEAD
-export enum ValidTypes {
-	HexString = 'HexString',
-	NumberString = 'NumberString',
-	Number = 'Number',
-	BigInt = 'BigInt',
-}
-
-export type ValidReturnTypes = {
-	[ValidTypes.HexString]: string;
-	[ValidTypes.NumberString]: string;
-	[ValidTypes.Number]: number;
-	[ValidTypes.BigInt]: bigint;
-};
-
-export type FormatValidReturnType<
-	ObjectType,
-	Properties extends (keyof ObjectType)[],
-	ReturnType extends ValidTypes,
-> = {
-	[P in keyof ObjectType]: P extends Properties[number]
-		? ValidReturnTypes[ReturnType]
-		: ObjectType[P];
-};
-=======
 export type Components = {
 	name: string;
 	type: string;
@@ -86,5 +61,28 @@
 	anonymous: boolean;
 };
 
-// need to create Json Contract interface constructor, receive, and fallback
->>>>>>> d0a8493f
+// TODO need to create Json Contract interface constructor, receive, and fallback
+
+export enum ValidTypes {
+	HexString = 'HexString',
+	NumberString = 'NumberString',
+	Number = 'Number',
+	BigInt = 'BigInt',
+}
+
+export type ValidReturnTypes = {
+	[ValidTypes.HexString]: string;
+	[ValidTypes.NumberString]: string;
+	[ValidTypes.Number]: number;
+	[ValidTypes.BigInt]: bigint;
+};
+
+export type FormatValidReturnType<
+	ObjectType,
+	Properties extends (keyof ObjectType)[],
+	ReturnType extends ValidTypes,
+> = {
+	[P in keyof ObjectType]: P extends Properties[number]
+		? ValidReturnTypes[ReturnType]
+		: ObjectType[P];
+};