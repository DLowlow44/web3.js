export type HexString = string;
export type ValueTypes = 'address' | 'bool' | 'string' | 'int256' | 'uint256' | 'bytes' | 'bigint';
export type Bytes = Buffer | Uint8Array | ArrayBuffer | HexString;
export type Numbers = number | bigint | string | HexString;
<<<<<<< HEAD
// Hex encoded 32 bytes
export type HexString32Bytes = HexString;
// Hex encoded 1 byte
export type HexStringSingleByte = HexString;
// Hex encoded 1 byte
export type HexStringBytes = HexString;
// Hex encoded 256 byte
export type HexString256Bytes = HexString;
// Hex encoded unsigned integer
export type Uint = HexString;
// Hex encoded unsigned integer 32 bytes
export type Uint256 = HexString;
// Hex encoded address
export type Address = HexString;
export type Optional<T, K extends keyof T> = Pick<Partial<T>, K> & Omit<T, K>;
=======
export type EncodingTypes = Numbers | boolean | Numbers[] | boolean[];
export type typedObject = {
	type: string;
	value: EncodingTypes;
};
export type typedObject2 = {
	t: string;
	v: EncodingTypes;
};
>>>>>>> 86c6a187
<|MERGE_RESOLUTION|>--- conflicted
+++ resolved
@@ -2,7 +2,6 @@
 export type ValueTypes = 'address' | 'bool' | 'string' | 'int256' | 'uint256' | 'bytes' | 'bigint';
 export type Bytes = Buffer | Uint8Array | ArrayBuffer | HexString;
 export type Numbers = number | bigint | string | HexString;
-<<<<<<< HEAD
 // Hex encoded 32 bytes
 export type HexString32Bytes = HexString;
 // Hex encoded 1 byte
@@ -18,7 +17,6 @@
 // Hex encoded address
 export type Address = HexString;
 export type Optional<T, K extends keyof T> = Pick<Partial<T>, K> & Omit<T, K>;
-=======
 export type EncodingTypes = Numbers | boolean | Numbers[] | boolean[];
 export type typedObject = {
 	type: string;
@@ -27,5 +25,4 @@
 export type typedObject2 = {
 	t: string;
 	v: EncodingTypes;
-};
->>>>>>> 86c6a187
+};