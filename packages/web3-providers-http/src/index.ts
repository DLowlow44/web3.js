--- conflicted
+++ resolved
@@ -1,6 +1,5 @@
 import axios, { AxiosInstance } from 'axios';
 import Web3ProviderBase from 'web3-providers-base';
-<<<<<<< HEAD
 import {
     ProviderOptions,
     IWeb3Provider,
@@ -54,6 +53,10 @@
         } catch (error) {
             throw Error(`Failed to set provider: ${error.message}`);
         }
+    }
+
+    supportsSubscriptions() {
+        return true;
     }
 
     async send(options: BaseRpcOptions): Promise<BaseRpcResponse> {
@@ -123,61 +126,4 @@
             throw Error(`Error unsubscribing: ${error.message}`);
         }
     }
-=======
-import { ProviderOptions, IWeb3Provider } from 'web3-providers-base/types';
-
-import { HttpRpcOptions, HttpRpcResponse } from '../types';
-
-export default class Web3ProvidersHttp extends Web3ProviderBase implements IWeb3Provider {
-  private _httpClient: AxiosInstance
-
-  constructor(options: ProviderOptions) {
-    super(options);
-    this._httpClient = Web3ProvidersHttp.createHttpClient(options.providerUrl);
-  }
-
-  static validateProviderUrl(providerUrl: string): boolean {
-    try {
-      return (typeof providerUrl !== 'string'
-          || /^http(s)?:\/\//i.test(providerUrl));
-    } catch (error) {
-      throw Error(`Failed to validate provider string: ${error.message}`);
-    }
-  }
-
-  static createHttpClient(baseUrl: string): AxiosInstance {
-    try {
-      if (!Web3ProvidersHttp.validateProviderUrl(baseUrl)) throw Error('Invalid HTTP(S) URL provided');
-      return axios.create({ baseURL: baseUrl });
-    } catch (error) {
-      throw Error(`Failed to create HTTP client: ${error.message}`);
-    }
-  }
-
-  setProvider(providerUrl: string) {
-    try {
-      this._httpClient = Web3ProvidersHttp.createHttpClient(providerUrl);
-      super.providerUrl = providerUrl;
-    } catch (error) {
-      throw Error(`Failed to set provider: ${error.message}`);
-    }
-  }
-
-  async send(options: HttpRpcOptions): Promise<HttpRpcResponse> {
-    try {
-      if (this._httpClient === undefined) throw Error('No HTTP client initiliazed');
-      const response = await this._httpClient.post('', {
-        id: options.id
-          || Math.floor(Math.random() * Number.MAX_SAFE_INTEGER), // generate random integer
-        jsonrpc: options.jsonrpc || '2.0',
-        method: options.method,
-        params: options.params,
-      });
-
-      return response.data.data ? response.data.data : response.data;
-    } catch (error) {
-      throw Error(`Error sending: ${error.message}`);
-    }
-  }
->>>>>>> 20da8f29
 }