<<<<<<< HEAD
// @ts-ignore - types not full implemented yet
import { ETH2Core, IBaseAPISchema, ETH2BaseOpts } from 'web3-eth2-core'
import { DefaultSchema } from './schema'

import { ETH2BeaconChain as IETH2BeaconChain, IBlockExplorerApi } from '../types/index'
import { BlockExplorerApi } from './blockExplorerApi'
// @ts-ignore - types not full implemented yet
import { IBaseAPISchema, ETH2BaseOpts } from 'web3-eth2-core'

// @ts-ignore Typescript isn't aware that class methods are added during execution
=======
import { ETH2Core, BaseAPISchema, ETH2BaseOpts } from 'web3-eth2-core'
import { DefaultSchema } from './schema'

import { ETH2BeaconChain as IETH2BeaconChain } from '../types/index'

// @ts-ignore - ETH2BeaconChain incorrectly implements interface IETH2BeaconChain
// because methods are added during runtime
>>>>>>> dc4fd229
export class ETH2BeaconChain extends ETH2Core implements IETH2BeaconChain {
    blockExplorerApi: IBlockExplorerApi | undefined

    constructor(
        provider: string,
        schema: BaseAPISchema = DefaultSchema,
        opts: ETH2BaseOpts = { protectProvider: true }) {
        super(provider, schema, opts)
    }

    addBlockExplorerApi() {
        // @ts-ignore Typescript isn't aware that class methods are added during execution
        this.blockExplorerApi = new BlockExplorerApi()
    }
}<|MERGE_RESOLUTION|>--- conflicted
+++ resolved
@@ -1,4 +1,3 @@
-<<<<<<< HEAD
 // @ts-ignore - types not full implemented yet
 import { ETH2Core, IBaseAPISchema, ETH2BaseOpts } from 'web3-eth2-core'
 import { DefaultSchema } from './schema'
@@ -9,7 +8,6 @@
 import { IBaseAPISchema, ETH2BaseOpts } from 'web3-eth2-core'
 
 // @ts-ignore Typescript isn't aware that class methods are added during execution
-=======
 import { ETH2Core, BaseAPISchema, ETH2BaseOpts } from 'web3-eth2-core'
 import { DefaultSchema } from './schema'
 
@@ -17,7 +15,6 @@
 
 // @ts-ignore - ETH2BeaconChain incorrectly implements interface IETH2BeaconChain
 // because methods are added during runtime
->>>>>>> dc4fd229
 export class ETH2BeaconChain extends ETH2Core implements IETH2BeaconChain {
     blockExplorerApi: IBlockExplorerApi | undefined
 
