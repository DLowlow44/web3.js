--- conflicted
+++ resolved
@@ -122,11 +122,7 @@
         "karma-spec-reporter": "0.0.32",
         "lerna": "^3.18.3",
         "mocha": "^6.2.1",
-<<<<<<< HEAD
-        "npm-auth-to-token": "^1.0.0",
         "pify": "^4.0.1",
-=======
->>>>>>> b052d9e8
         "puppeteer": "^1.20.0",
         "sandboxed-module": "^2.0.3",
         "typescript": "next",
