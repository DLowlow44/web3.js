--- conflicted
+++ resolved
@@ -78,9 +78,6 @@
 - Subscription type definitions fixed (#2919)
 - ``ContractOptions`` type definitions corrected (#2939)
 - Scrypt compatibility with older and newer nodejs versions fixed (#2952)
-<<<<<<< HEAD
-- Encryption of the V3Keystore fixed (#2950)
-=======
 - Encryption of the V3Keystore fixed (#2950)
 - Provider timeout fixed and Maps are used now to handle subscriptions (#2955)
->>>>>>> 35cb0552
+- stripHexPrefix fixed (#2989)