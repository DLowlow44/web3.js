# Changelog
All notable changes to this project will be documented in this file.

The format is based on [Keep a Changelog](https://keepachangelog.com/en/1.0.0/),
and this project adheres to [Semantic Versioning](https://semver.org/spec/v2.0.0.html).

<!-- EXAMPLE

## [1.0.0]

### Added

- I've added feature XY (#1000)

### Changed

- I've cleaned up XY (#1000)

### Deprecated

- I've deprecated XY (#1000)

### Removed

- I've removed XY (#1000)

### Fixed

- I've fixed XY (#1000)

### Security

- I've improved the security in XY (#1000)

-->

## [1.2.0]

Released with 1.0.0-beta.37 code base.

## [1.2.1]

### Fixed

- ``websocket`` dependency fixed (#2971, #2976)
- ``requestOptions`` added to ``WebsocketProvider`` (#2979)
- Node >= v8.0.0 support (#2938)

## [1.2.2]

### Added

- localStorage support detection added (#3031)
- getNetworkType method extended with Görli testnet (#3095)
- supportsSubscriptions method added to providers (#3116)
- Add `eth.getChainId` method (#3113)
- Minified file added to web3 package (#3131)
- The transaction confirmation workflow can now be configured (#3130)
- Additional parameters for accounts.signTransaction added [(docs)](https://web3js.readthedocs.io/en/v1.2.2/web3-eth-accounts.html#signtransaction) (#3141)
- Emit `connected` event on subscription creation (#3028)
- TypeScript type definitions added for all modules (#3132)
- Bloom filters added to web3.utils (#3137)

### Fixed

- Fix allow `0` as a valid `fromBlock` or `toBlock` filter param (#1100)
- Fix randomHex returning inconsistent string lengths (#1490)
- Fix make isBN minification safe (#1777)
- Fix incorrect references to BigNumber in utils.fromWei and utils.toWei error messages (#2468)
- Fix error incorrectly thrown when receipt.status is `null` (#2183)
- Fix incorrectly populating chainId param with `net_version` when signing txs (#2378)
- regeneratorRuntime error fixed (#3058)
- Fix accessing event.name where event is undefined (#3014)
- fixed Web3Utils toHex() for Buffer input (#3021)
- Fix bubbling up tx signing errors (#2063, #3105)
- HttpProvider: CORS issue with Firefox and Safari (#2978)
- Ensure the immutability of the `tx` object passed to function `signTransaction` (#2190)
- Gas check fixed (#2381)
- Signing issues #1998, #2033, and #1074 fixed (#3125)
- Fix hexToNumber and hexToNumberString prefix validation (#3086)
- The receipt will now returned on a EVM error (this got removed on beta.18) (#3129)
- Fixes transaction confirmations with the HttpProvider (#3140)

## [1.2.3]

### Fixed

- Fix perfect gas usage causes tx to error (#3175)
- Fix regenerator runtime error in web3.min.js (#3155)
- Fix TS types for eth.subscribe syncing, newBlockHeaders, pendingTransactions (#3159)
- Improve web3-eth-abi decodeParameters error message (#3134)

## [1.2.4]

### Fixed

- Fix npm installation error for scrypt-shim and websocket (#3210)

## [1.2.5]

### Added

- ``eth_requestAccounts`` as ``requestAccounts`` added to web3-eth package (#3219)
- ``sha3Raw`` and ``soliditySha3Raw`` added to web3-utils package (#3226)
- ``eth_getProof`` as ``getProof`` added to web3-eth package (#3220)
- ``BN`` and ``BigNumber`` objects are now supported by the ``abi.encodeParameter(s)`` method (#3238)
- ``getPendingTransactions`` added to web3-eth package (#3239)
- Revert instruction handling added which can get activated with the ``handleRevert`` module property (#3248)
- The ``receipt`` does now exist as property on the error object for transaction related errors (#3259)
- ``internalType`` added to ``AbiInput`` TS interface in ``web3-utils`` (#3279)
- Agent option added to the ``HttpProvider`` options (#2980)

### Changed

- ``eth-lib`` dependency updated (0.2.7 => ^0.2.8) (#3242)

### Fixed

- Fix crash when decoding events with identical signatures, differently indexed args (#3272)
- Fix user supplied callback not fired in eth.accounts.signTransaction (#3283)
- Fix minified bundle (#3256)
- ``defaultBlock`` property handling fixed (#3247)
- ``clearSubscriptions`` does no longer throw an error if no running subscriptions do exist (#3246)
- callback type definition for ``Accounts.signTransaction`` fixed (#3280)
- fix: export bloom functions on the index.js
- Prefer receipt status to code availability on contract deployment (#3298)

## [1.2.6]

### Added

- Görli testnet ENS registry added to the known registries (#3338)

### Changed

- ENS registry addresses updated (#3353, https://medium.com/the-ethereum-name-service/ens-registry-migration-bug-fix-new-features-64379193a5a)

## [1.2.7]

### Added

- Add revert reason support to sendSignedTransaction (#3345)
- ENS module extended with the possibility to add a custom registry (#3301)
- Missing ENS Registry methods and Resolver.supportsInterface method added (#3325)
- Add optional gas type to AbiItem typescript definitions (for ABIs generated by Vyper) (#3437)
- Add görli testnet ENS registry to the known registries (#3252)
- Add auto-reconnect option for Websockets (#3092, #1085, #1391, #1558, #1852, #1646)

### Changed

- Ensure '0x' prefix is existing for Accounts.sign and Accounts.privateKeyToAccount (#3041)
- Repository cleanup (#3443)
  - Removed old `docs/_build` folder
  - Removed old bower and meteor artifacts
  - Moved logo assets to own folder
  - Moved github assets to own folder
  - Remove @types/node from (non-dev) dependency tree (#3965, #3227)
- *Please note*: Geth [v1.9.12](https://github.com/ethereum/go-ethereum/releases/tag/v1.9.12) contains a breaking change for `eth_call` that will not default to your first account anymore if `from` is not set. If a sender is not explicitly defined, the `eth_call` will be executed from `address(0)`. (#3467)
  - This was done to avoid the same input behaving differently in different environments. You should never do `eth_call` without explicitly setting a sender.
  - This means that if you're calling `view` methods that refer to a `msg.sender` without explicitly setting a `from` address in your request options, you may see unexpected behavior.
  - In `web3.js`, the `from` address can be specified on a per-call basis or by setting the `defaultAccount` property.

### Fixed

- Add missing subscription.on('connected') TS type definition (#3319)
- Add missing bignumber.js dependency for TS types (#3386)
- Upgrade swarm-js to 0.1.40 to remove npm vulnerability warning (#3399)
- Upgrade devDeps to resolve security warnings (#3464)
  - dtslint 0.4.2 => 3.4.1
  - definitelytyped-header-parser 1.0.1 => 3.9.0
- Race-condition when subscribing to historical logs as first client request (#3389)
- Fix crash when using Web-Workers by removing any-promise dependency (#3377 #2211 #1774)
- MaxListenersExceededWarning event emitter warning mitigated (#1648)

## [1.2.8]

### Added

- Introduce review and release guidelines. (#3460)
- Add EIP-1193 compatible provider to `AbstractProvider` interface. (#3499)
- Add Typescript definitions for contract `methods` and `call`. (#3454)
- Update AbstractProvider and contract.methods TS definitions (#3521)
- Add support for ENS contenthash methods. (#3392, #2782)

### Changed

- Change CI provider from Travis to Github Actions. (#3468)
- Update `web3-eth-abi` ABICoder dependency. (#3490)
- Update AbiCoder param formatting (#3522)
- Improve code clarity of HttpProvider keepAlive option setting. (#3463)
- Updated type definitions for Web3 HTTP Provider. (#3482)
- Fix indentation of web3-eth documentation. (#3478)

### Fixed

- Fix intermittent CI build issues with `dtslint`. (#3479)
- Fix WSS credentials Base64 encoding (for browser) (#3508)
- Fire provider "error" and/or "end" events when Websocket provider disconnects. (#3485)
- Remove web3-eth revert error return types to squash TS compilation errors. (#3496)
- Backfill event subscriptions when WS connection dropped across multiple blocks. (#3491)
- Stop swallowing errors when WS connection has died after exhausting reconnection attempts. (#3492)
- Fix setContenthash docs formatting (#3511)

## [1.2.9]

### Added

- Add `sending` and `sent` events for tx submissions (#3438)
- Add `latestBlockHash` arg to `confirmation` event handler payload (#3438)
- Make socket providers' max listeners threshold configurable (#3469)
- Documentation about testing & ci resources for Web3.js development (#3528)
- More detailed documentation about how to use `method.encodeABI` (#3549)
- Integration tests for `transactionPollingTimeout` (#3513)

### Changed

- Websocket package from @web3-js/websocket@1.0.29 to websocket@1.0.31 (#3371)
- Upgrade `@web3-js/scrypt-shim@0.1.0` to `scrypt-js@3.0.1`
- sendSignedTransaction revert handling synthesizes tx without network call (#3457)
- Make docs grammar more idiomatic, normalize punctuation (#3543)

### Fixed

- Size property de-referencing crash when calling web3.eth.clearSubscriptions (#3527)
- Abi param encoding for tuple arrays (#3538)
- `account.hashMessage` with non-ASCII characters (#3523)
- Subscription support check in method confirmations loop (#3432)
- TS bindings for `handleRevert` added (#3452)
- Docs: spelling of pre-defined block number (#3539)
- Docs: missing defaultBlock param option in `method.call` description (#3558)

## [1.2.10]

### Added

- Add support for EIP-1193 provider `request` method (#3625)

### Changed

- Upgrade minified bundle build process (from gulp to webpack) (#3618)
- CI improvements: add dependency caching, netlify browser test preview (#3598, #3602)
- Remove references to `genesis` block in 1.x documentation (#3594)
- Disallow setting `toBlock` when subscribing to contract events (#3207)

### Fixed

- Extend `_txInputFormatter` with hex prefix check (#3317)
- Extract revert reason string for geth >= 1.9.15 (#3520)
- Fix Incorrect param encoding of BN object in arrayed inputs (#3592)
- Remove mis-encoded whitespace characters from web3-utils files (#3601)
- Fix incompatibilities with webpack Buffer polyfill for wallet.encrypt/decrypt (#3580)
- Fix misformatted `fromBlock` value when re-subscribing to events over WS (#3596)
- Support `Function` type log parameter decoding (#2826)
- Add undefined callback check to websocket provider response queue (#3574)
- Fix WS clientConfig type (#3563)

## [1.2.11]

### Fixed

- Fix Provider.request response (#3647)

### Added

- Add unit tests for isHex and isHexStrict (#3622)

## [1.3.0]

### Added

- Support for typescript files (.ts) to be written alongside regular .js files (#3652)
- Add compareBlock function that allows for complex block comparisons (#3682)

### Changed

- Improve RequestManager send method (#3649)
- `npm run build` now uses TSC to compile (.js allowed) and the build folder is now located under `lib` (#3652)
- Modernized web3-core to use newer es syntax (#3652)
- Bumped `web3-providers-ipc` `oboe` version to 2.1.5 (#3661)
- Bump lodash from 4.17.15 to 4.17.19 (#3641)
- Bump websocket version which removes node-gyp from web3.js (#3685)

### Fixed

- Fix parsing of non-`eth_subscription` provider events (#3660)
- Fix parsedUrl problem of websocket provider (#3666)
- Fix return value for `clearSubscriptions` (#3689)

## [1.3.1]

### Added

- Add `web3-eth2-core` package (#3743) (renamed to `web3-eth2-base`)
- Add `web3-eth2-beaconchain` package (#3743) (renamed to `web3-eth2-beacon`)
- Add `stripHexPrefix` method to `web3-utils` package (#3776)

### Changed

- bump utils 0.10.0^ -> 0.12.0 (#3733)

### Removed

- Removed post-install script in `packages/web3`. Added documentation to root README (#3717)

### Fixed

- Fix possible unhandled promise rejection when sending a transaction (#3708)
- Fixed decoding bytes and string parameters for logs emitted with solc 0.4.x (#3724, #3738)
- Grammar changes to inputAddressFormatter error message
- Fixed vulnerable dependencies

## [1.3.2]

### Fixed

- Fix EIP-1193 provider subscriptions (#3864)

## [1.3.3]

### Fixed

- Update `dist` to latest release (`1.3.2`) (#3875)

## [1.3.4]

### Changed

- Fixed mutation of inputs to encoding and decoding functions (#3748)
- Fix default value for `fromBlock` option for `logs` subscriptions (defaults to `latest`) (#3883)
- ethjs-signer test (#3876)
- Rename `web3-eth2-base` to `web3-eth2-core` and `web3-eth2-beacon` to `web3-eth2-beaconchain` (#3833)
- Bump `ts-node` from version `^8.10.2` to `^9.0.0` (#3856)
- Ran `npm audit fix` which fixed 4 vulnerabilities (#3856)
- Correct `web3-eth2-beaconchain` type declarations (#3859) and (#3865)
- Move interfaces `IBaseAPISchema` and `IBaseAPIMethodSchema` to `index.d.ts` for `web3-eth2-core` (#3878)
- Update dependencies for `web3-eth2-core` (#3878)

### Removed

- Remove `notImplemented` flag from ETH2 Beacon Chain package methods schema (#3861)
- Removes `IETH2BeaconChain` interface in favor of exporting a class type: `ETH2BeaconChain` (#3878)
- Remove `index.d.ts` files in favor of `types.ts` for `web3-eth2-core` and `web3-eth2-beaconchain` (#3878)
- `schema.ts` from `web3-eth2-core` (#3878)
- `dtslint` npm command from `web3-eth2-core` and `web3-eth2-beaconchain` as `index.d.ts` files were removed (#3878)

### Added

- Add `ETH2Core` class export to `index.d.ts` for `web3-eth2-core` (#3878)
- Deprecation of bzz warning (#3872)
- Deprecation of shh warning (#3888)

## [1.3.5]

### Added

- Github action for running tests for `web3-eth2-core` and `web3-eth2-beaconchain` packages (#3892)
- Added description to documentation on how to connect using a remote node provider (#3884)
- Added Security risk warning to docs for `web3.utils.soliditySha3` (#3908)
- `.nvmrc` file using Node.js version `v.14.15.1` (#3817)
- Add commitment to semantic versioning since version `1.3.0` and onwards (#3961)

### Changed

- Unified babel compiler for `web3-eth2-core` and `web3-eth2-beaconchain` (#3892)
- Renamed the `tsc` script in all packages to `compile`; updates the corresponding `lerna run` usage in the main `package.json` (#3894)
- moved deprecation warnings to postinstall scripts (#3917)
- Upgrade `@chainsafe/geth-dev-assistant` from `0.1.5` to `0.1.9` (#3950)
- Replaced hardcoded infura link with Github Secret for some tests (#3943)
- Bump `elliptic` from `6.5.3` to `6.5.4` for `web3-eth-accounts` (#3941)
- Bump `elliptic` from `6.5.3` to `6.5.4` for `web3-bzz` (#3940)
- Bump `elliptic` from `6.5.3` to `6.5.4` for `web3-core-requestmanager` (#3945)
- Rewrite `web3-eth-iban` in ES6 (#3955)

## [1.3.6]

### Changes

- Bump `underscore` package from `1.9.1` to `1.12.1` (#4051)
- Bump `@ensdomains/ens` package from `^0.4.5` to `^0.6.0` (#4059)
- Bump `ethers` package from `^5.0.18` to `^5.1.4` (#4059)

### Removes

- Accidental commit (yarn-error.log) (#4062)

## [1.4.0]

### Added

- Berlin Transaction Support (#4083)
- When signing a transaction, common object now defaults to berlin instead of petersburg

### Changed

- Changed Geth Docker verision from `stable` to `1.10.3` in `e2e.geth.instamine.sh` and `scripts/e2e.geth.automine.sh` (#4154)

## [1.4.1]

### Removes

- Removing the underscore package 

## [1.5.0]

### Added

- London transaction support (#4155)
- RPC support `eth_feehistory` call (#4191)
- Add `toNumber` method to `web3.utils` (#4191)

### Changed
 - Grammar fix (#4088) and updated Swarm (#4151)and Whisper doc links (#4170)
 - Removed deprecation notice for HttpProvider (#4008)
 - Nonce added to send options in documentation and types (#4052)
 - Updated Solidity example to modern syntax (#4147)
 - Changing web3 connection example from lets to const (#3967)
 - Updated the documentation for the transaction object to include EIP-2718 and EIP-1559 options (#4188)

## [1.5.1]

### Added

- `maxPriorityFeePerGas` and `maxFeePerGas` now included in `_txInputFormatter` (#4217)
- If `maxPriorityFeePerGas` of `maxFeePerGas` present `_txInputFormatter` deletes `tx.gasPrice` (fixes #4211) (#4217)
- Add block tag support (e.g. `latest`, `pending`, `earliest`) to `getFeeHistory` (#4224)
- Support for EIP-1559 to `web3.eth.sendTransaction` (#4220)

## [1.5.2]

### Fixed

- Remove transaction `type` defaulting for `eth.sendTransaction`, `eth.sendRawTransaction` (#4241)
- `type: 0x0` was being added to legacy transaction when using `eth.signTransaction` (#4241)

## [Unreleased]

## [1.5.3]

### Fixed

- Unable to send legacy transaction if network supported EIP-1559 (#4277)

### Changed

- ethers from 5.1.4 to 5.4.4 (#4231)
- karma from 5.2.3 to 6.3.4 (#4231)
- lerna from 3.22.1 to 4.0.0 (#4231)
- Dropped build tests in CI for Node v8 and v10, and added support for Node v14
- Change default value for `maxPriorityFeePerGas` from `1 Gwei` to `2.5 Gwei` (#4284)
<<<<<<< HEAD
- Fixed misleading error thrown on XMLHTTP request error (#4298)
=======
- Fixed bug in signTransaction (#4295) 
>>>>>>> 3f5cb388
<|MERGE_RESOLUTION|>--- conflicted
+++ resolved
@@ -447,8 +447,5 @@
 - lerna from 3.22.1 to 4.0.0 (#4231)
 - Dropped build tests in CI for Node v8 and v10, and added support for Node v14
 - Change default value for `maxPriorityFeePerGas` from `1 Gwei` to `2.5 Gwei` (#4284)
-<<<<<<< HEAD
-- Fixed misleading error thrown on XMLHTTP request error (#4298)
-=======
-- Fixed bug in signTransaction (#4295) 
->>>>>>> 3f5cb388
+- Fixed bug in signTransaction (#4295)
+- Fixed misleading error thrown on XMLHTTP request error (#4298)